--- conflicted
+++ resolved
@@ -1,18 +1,8 @@
-<<<<<<< HEAD
-import { Endianness } from "@serenityjs/binarystream";
-import type { BinaryStream } from "@serenityjs/binarystream";
-import type { NBTSerializable, NBTValue} from "../NBT";
-import { 
-    NBTTag, Int16, Int32, Int64, Float, Double 
-} from "../NBT";
-import { GeneralNBTDefinitionWriter, GeneralNBTDefinitionReader, NBT } from "./General";
-=======
 import { Endianness } from '@serenityjs/binarystream';
 import type { BinaryStream } from '@serenityjs/binarystream';
 import type { NBTSerializable } from '../NBT';
 import { NBTTag, Int16, Int32, Int64, Float, Double } from '../NBT';
 import { GeneralNBTDefinitionWriter, GeneralNBTDefinitionReader, NBT } from './General';
->>>>>>> 37cbe9d6
 
 class BedrockNBTDefinitionWriter extends GeneralNBTDefinitionWriter {
 	public [NBTTag.Int16](value: number): void {
@@ -66,15 +56,6 @@
 		return this.stream.readString16(Endianness.Little);
 	}
 }
-<<<<<<< HEAD
-class BedrockNBT extends NBT{
-    public static ReadRootTag(stream: BinaryStream): NBTValue{ return new BedrockNBTDefinitionReader(stream).ReadRootTag() as NBTValue; }
-    public static ReadTag(stream: BinaryStream): NBTValue{ return new BedrockNBTDefinitionReader(stream).ReadTag() as NBTValue; }
-    public static Read<T extends number>(tag: T, stream: BinaryStream): NBTSerializable<T>{ return new BedrockNBTDefinitionReader(stream).Read(tag) as any; }
-    public static WriteRootTag(stream: BinaryStream, tag: NBTValue){ new BedrockNBTDefinitionWriter(stream).WriteRootTag(tag); }
-    public static WriteTag(stream: BinaryStream, tag: NBTValue){ new BedrockNBTDefinitionWriter(stream).WriteTag(tag); }
-    public static Write(stream: BinaryStream, tag: NBTValue){ new BedrockNBTDefinitionWriter(stream).Write(tag); }
-=======
 class BedrockNBT extends NBT {
 	public static ReadRootTag(stream: BinaryStream) {
 		return new BedrockNBTDefinitionReader(stream).ReadRootTag();
@@ -94,6 +75,5 @@
 	public static Write(stream: BinaryStream, tag: NBTSerializable) {
 		new BedrockNBTDefinitionWriter(stream).Write(tag);
 	}
->>>>>>> 37cbe9d6
 }
 export { BedrockNBT, BedrockNBTDefinitionReader, BedrockNBTDefinitionWriter };