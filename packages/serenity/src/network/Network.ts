--- conflicted
+++ resolved
@@ -24,11 +24,8 @@
 	PacketViolationWarning,
 	UpdateAbilities,
 	SetLocalPlayerAsInitialized,
-<<<<<<< HEAD
 	Text,
-=======
 	SlashCommand,
->>>>>>> 4bf31d73
 } from '@serenityjs/bedrock-protocol';
 import { Packet, Packets, Framer, getPacketId } from '@serenityjs/bedrock-protocol';
 import { BinaryStream } from '@serenityjs/binarystream';
@@ -131,8 +128,8 @@
 							id.toString(16).length === 1 ? `0${id.toString(16)}` : id.toString(16)
 						}" from "${session.identifier.address}:${session.identifier.port}"!`,
 					);
-				} 
-				
+				}
+
 				// We will attempt to deserialize the packet, and if it fails, we will just ignore it for now.
 				try {
 					// Contruct the packet instance.
