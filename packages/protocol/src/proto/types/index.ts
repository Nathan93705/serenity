--- conflicted
+++ resolved
@@ -71,7 +71,6 @@
 export * from "./data-item";
 export * from "./property-sync-data";
 export * from "./book-actions";
-<<<<<<< HEAD
 export * from "./optional";
 export * from "./camera-preset";
 export * from "./camera-instruction-set";
@@ -79,7 +78,6 @@
 export * from "./camera-set-easing";
 export * from "./camera-instruction-fade";
 export * from "./camera-fade-duration";
-=======
 export * from "./recipe-ingredient";
 export * from "./recipe-unlocking-requirement";
 export * from "./crafting-data-entry";
@@ -87,5 +85,4 @@
 export * from "./container-mix-data-entry";
 export * from "./material-reducer-data-entry";
 export * from "./shaped-recipe";
-export * from "./shapeless-recipe";
->>>>>>> f1e575b0
+export * from "./shapeless-recipe";