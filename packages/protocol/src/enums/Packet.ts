// NOTE: Please try to put the packets in the order according to their id. Thx!

enum Packet {
	Login = 0x01, // 1
	PlayStatus = 0x02, // 2
	// ServerToClientHandshake = 0x03, // 3
	// ClientToServerHandshake = 0x04, // 4
	Disconnect = 0x05, // 5
	ResourcePacksInfo = 0x06, // 6
	ResourcePackStack = 0x07, // 7
	ResourcePackClientResponse = 0x08, // 8
	Text = 0x09, // 9
	// Gap
	StartGame = 0x0b, // 11
	AddPlayer = 0x0c, // 12
	// AddEntity = 0x0d, // 13
	// RemoveEntity = 0x0e, // 14
	// Gap
	MovePlayer = 0x13, // 19
	// Gap
	// TickSync = 0x17, // 23
	// Gap
	UpdateAttributes = 0x1d, // 29
<<<<<<< HEAD
	// // Gap
=======
	SelectedSlot = 0x1f,
>>>>>>> 9fa393d5
	Interact = 0x21, // 33
	BlockPickRequest = 0x22, // 34
	// Gap
	PlayerAction = 0x24, // 36
	// Gap
	SetEntityData = 0x27, // 39
	// // Gap
	// SetSpawnPosition = 0x2b, // 43
	// Respawn = 0x2d, // 45
	ContainerOpen = 0x2e, // 46
	ContainerClose = 0x2f, // 47
	// // Gap
	// InventoryContent = 0x31, // 49
	// // Gap
	LevelChunk = 0x3a, // 58
	// SetDifficulty = 0x3c, // 60
	// Gap
	PlayerList = 0x3f, // 63
	// Gap
	// RequestChunkRadius = 0x45, // 69
	// ChunkRadiusUpdate = 0x46, // 70
	// Gap
	CommandRequest = 0x4d, // 77
	// Gap
	SetTitle = 0x58, // 88
	// // Gap
	// ModalFormRequest = 0x64, // 100
	// ModalFormResponse = 0x65, // 101
	// // Gap
	SetLocalPlayerAsInitialized = 0x71, // 113
	// // Gap
	NetworkChunkPublisherUpdate = 0x79, // 121
	BiomeDefinitionList = 0x7a, // 122
	// // Gap
	// ClientCacheStatus = 0x81, // 129
	// // Gap
	NetworkSettings = 0x8f, // 143
	// PlayerAuthInput = 0x90, // 144
	CreativeContent = 0x91, // 145
	// Gap
	PacketViolationWarning = 0x9c, // 147
	// // Gap
	// ItemComponent = 0xa2, // 162
	// Gap
	ScriptMessage = 0xb1, // 177
	// // Gap
	ToastRequest = 0xba, // 186
	UpdateAbilities = 0xbb, // 187
	// UpdateAdventureSettings = 0xbc, // 188
	// Gap
	RequestNetworkSettings = 0xc1, // 193
}

export { Packet };<|MERGE_RESOLUTION|>--- conflicted
+++ resolved
@@ -21,11 +21,7 @@
 	// TickSync = 0x17, // 23
 	// Gap
 	UpdateAttributes = 0x1d, // 29
-<<<<<<< HEAD
-	// // Gap
-=======
 	SelectedSlot = 0x1f,
->>>>>>> 9fa393d5
 	Interact = 0x21, // 33
 	BlockPickRequest = 0x22, // 34
 	// Gap
